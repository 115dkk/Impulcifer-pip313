# -*- coding: utf-8 -*-

import os
import re
import argparse
from tabulate import tabulate
from datetime import datetime
import numpy as np
import matplotlib.pyplot as plt
import matplotlib.ticker as ticker
from autoeq.frequency_response import FrequencyResponse
from impulse_response_estimator import ImpulseResponseEstimator
from hrir import HRIR, _get_center_value
from room_correction import room_correction
from utils import (
    sync_axes,
    save_fig_as_png,
    is_truehd_file,
    convert_truehd_to_wav,
    check_ffmpeg_available,
)
from constants import (
    SPEAKER_NAMES,
    SPEAKER_LIST_PATTERN,
    HESUVI_TRACK_ORDER,
    TEST_SIGNALS,
    get_data_path,
    TRUEHD_11CH_ORDER,
    TRUEHD_13CH_ORDER,
)
from parallel_utils import parallel_map, get_parallelization_info
from channel_generation import (
    get_available_channels_for_layout,
    create_truehd_layout_track_order,
    validate_channel_requirements,
)
from logger import get_logger

# PR3에서 추가된 import 문들
import copy
import contextlib
import io
from scipy.interpolate import interp1d  # 큐빅 보간을 위해 추가

# Bokeh Tabs/Panel import 추가
# from bokeh.models import Panel, Tabs # 이전 시도
from bokeh.models import TabPanel, Tabs  # 수정: Panel -> TabPanel
from bokeh.plotting import (
    output_file as bokeh_output_file,
    save as bokeh_save,
)  # 중복 방지

# 한글 폰트 설정 추가
import matplotlib.font_manager as fm
import platform
import importlib.resources  # 패키지 리소스 접근을 위해 추가

# Python 3.14 병렬 처리 지원
try:
    from parallel_processing import parallel_process_dict, is_free_threaded_available

    PARALLEL_PROCESSING_AVAILABLE = True
except ImportError:
    PARALLEL_PROCESSING_AVAILABLE = False
    parallel_process_dict = None

    def is_free_threaded_available():
        return False


# 운영체제별 기본 폰트 설정
def set_matplotlib_font():
    system = platform.system()
    font_name_pretendard = "Pretendard"
    font_loaded_pretendard = False

    plt.rcParams["axes.unicode_minus"] = False  # 마이너스 부호 문제 해결

    # Pretendard 폰트를 찾을 수 있는 여러 경로 시도
    font_search_paths = []

    try:
        # 1. 패키지 내 폰트 시도
        try:
            # Python 3.9+ 에서는 files() 사용
            if hasattr(importlib.resources, "files"):
                try:
                    # 설치된 패키지에서 시도
                    font_resource = (
                        importlib.resources.files("impulcifer_py313")
                        .joinpath("font")
                        .joinpath("Pretendard-Regular.otf")
                    )
                    font_search_paths.append(("bundled (files)", font_resource))
                except (FileNotFoundError, ModuleNotFoundError):
                    pass

            # Python 3.7, 3.8 호환 (path 사용)
            elif hasattr(importlib.resources, "path"):
                try:
                    font_resource = importlib.resources.path(
                        "impulcifer_py313.font", "Pretendard-Regular.otf"
                    )
                    font_search_paths.append(("bundled (path)", font_resource))
                except (FileNotFoundError, ModuleNotFoundError):
                    pass
        except ImportError:
            pass

        # 2. 로컬 개발 환경에서 시도
        script_dir = os.path.dirname(os.path.abspath(__file__))
        local_font_paths = [
            os.path.join(script_dir, "font", "Pretendard-Regular.otf"),  # font/
            os.path.join(script_dir, "fonts", "Pretendard-Regular.otf"),  # fonts/
            os.path.join(
                script_dir, "..", "font", "Pretendard-Regular.otf"
            ),  # 상위 디렉토리
            os.path.join(
                script_dir, "..", "fonts", "Pretendard-Regular.otf"
            ),  # 상위 디렉토리
        ]

        for local_path in local_font_paths:
            if os.path.exists(local_path):
                font_search_paths.append(("local", local_path))
                break  # 첫 번째로 찾은 것만 사용

        # 3. 시스템 전역에서 Pretendard 폰트 찾기
        try:
            # matplotlib의 fontManager를 사용해서 시스템에 설치된 Pretendard 찾기
            available_fonts = [f.name for f in fm.fontManager.ttflist]
            if "Pretendard" in available_fonts:
                font_search_paths.append(("system", "Pretendard"))
        except Exception:
            pass

        # 폰트 로딩 시도
        for source_type, font_path in font_search_paths:
            try:
                if source_type in ["bundled (files)"]:
                    with importlib.resources.as_file(font_path) as font_file_path:
                        fm.fontManager.addfont(str(font_file_path))
                        prop = fm.FontProperties(fname=str(font_file_path))
                        font_name_pretendard = prop.get_name()
                        plt.rcParams["font.family"] = font_name_pretendard
                        font_loaded_pretendard = True
                        # Font loading success (debug level, not critical)
                        pass
                        break
                elif source_type in ["bundled (path)"]:
                    with font_path as font_file_path:
                        fm.fontManager.addfont(str(font_file_path))
                        prop = fm.FontProperties(fname=str(font_file_path))
                        font_name_pretendard = prop.get_name()
                        plt.rcParams["font.family"] = font_name_pretendard
                        font_loaded_pretendard = True
                        # Font loading success (debug level, not critical)
                        pass
                        break
                elif source_type == "local":
                    fm.fontManager.addfont(font_path)
                    prop = fm.FontProperties(fname=font_path)
                    font_name_pretendard = prop.get_name()
                    plt.rcParams["font.family"] = font_name_pretendard
                    font_loaded_pretendard = True
                    print(f"Pretendard 폰트 로딩 성공 ({source_type}): {font_path}")
                    break
                elif source_type == "system":
                    plt.rcParams["font.family"] = "Pretendard"
                    font_loaded_pretendard = True
                    print(
                        f"Pretendard 폰트 로딩 성공 ({source_type}): 시스템 설치된 폰트"
                    )
                    break
            except Exception:
                # Font loading failure (not critical, suppress message)
                pass
                continue

    except Exception:
        # Font search error (not critical, suppress)
        pass

    # Pretendard 로딩 실패 시 시스템 기본 폰트 사용
    if not font_loaded_pretendard:
        # Pretendard font not found, using system default (suppress message)
        pass
        if system == "Windows":
            font_path_win = "C:/Windows/Fonts/malgun.ttf"
            if os.path.exists(font_path_win):
                font_prop = fm.FontProperties(fname=font_path_win)
                plt.rcParams["font.family"] = font_prop.get_name()
                pass  # System font loaded
            else:
                plt.rcParams["font.family"] = "Malgun Gothic"
                pass  # Malgun Gothic fallback
        elif system == "Darwin":
            plt.rcParams["font.family"] = "AppleGothic"
            pass  # AppleGothic
        elif system == "Linux":
            plt.rcParams["font.family"] = "NanumGothic"
            pass  # NanumGothic
        else:
            pass  # Unknown system, using matplotlib default


def get_pretendard_font_for_gui():
    """GUI에서 사용할 Pretendard 폰트 경로를 반환합니다."""
    try:
        # 1. 패키지 내 폰트 시도
        try:
            if hasattr(importlib.resources, "files"):
                try:
                    font_resource = (
                        importlib.resources.files("impulcifer_py313")
                        .joinpath("font")
                        .joinpath("Pretendard-Regular.otf")
                    )
                    with importlib.resources.as_file(font_resource) as font_file_path:
                        return str(font_file_path)
                except (FileNotFoundError, ModuleNotFoundError):
                    pass

            elif hasattr(importlib.resources, "path"):
                try:
                    with importlib.resources.path(
                        "impulcifer_py313.font", "Pretendard-Regular.otf"
                    ) as font_file_path:
                        return str(font_file_path)
                except (FileNotFoundError, ModuleNotFoundError):
                    pass
        except ImportError:
            pass

        # 2. 로컬 개발 환경에서 시도
        script_dir = os.path.dirname(os.path.abspath(__file__))
        local_font_paths = [
            os.path.join(script_dir, "font", "Pretendard-Regular.otf"),
            os.path.join(script_dir, "fonts", "Pretendard-Regular.otf"),
            os.path.join(script_dir, "..", "font", "Pretendard-Regular.otf"),
            os.path.join(script_dir, "..", "fonts", "Pretendard-Regular.otf"),
        ]

        for local_path in local_font_paths:
            if os.path.exists(local_path):
                return local_path

        # 3. 시스템에 설치된 Pretendard 사용
        try:
            available_fonts = [f.name for f in fm.fontManager.ttflist]
            if "Pretendard" in available_fonts:
                return "Pretendard"  # 시스템 폰트 이름 반환
        except Exception:
            pass

    except Exception:
        pass  # GUI font search error (not critical)

    return None


set_matplotlib_font()  # 함수 호출하여 폰트 설정 실행


# 큐빅 스플라인 보간 적용 헬퍼 함수
def _apply_cubic_interp(
    fr_obj, target_freqs, fallback_interpolate_method_ref, operation_description=""
):
    """FrequencyResponse 객체에 큐빅 스플라인 보간을 적용합니다.
    실패 시 제공된 폴백 메소드를 사용합니다.
    """
    if fr_obj is None:
        return

    source_freqs = fr_obj.frequency
    source_raw = fr_obj.raw
    fr_obj.name if hasattr(fr_obj, "name") else "FrequencyResponse object"

    if (
        len(source_freqs) > 3 and len(source_raw) > 3
    ):  # interp1d 'cubic'은 최소 4개의 포인트 필요
        unique_src_freqs, unique_indices = np.unique(source_freqs, return_index=True)
        unique_src_raw = source_raw[unique_indices]

        if len(unique_src_freqs) > 3:
            try:
                # 경계값으로 fill_value를 설정하여 외삽 시 안정성 확보
                fill_val = (unique_src_raw[0], unique_src_raw[-1])
                interp_func = interp1d(
                    unique_src_freqs,
                    unique_src_raw,
                    kind="cubic",
                    bounds_error=False,
                    fill_value=fill_val,
                )

                new_raw = interp_func(target_freqs)
                fr_obj.raw = new_raw
                fr_obj.frequency = target_freqs.copy()
                # print(f"Successfully applied cubic interpolation{desc}.") # 필요시 주석 해제
                return True  # 성공
            except ValueError:
                # Cubic interpolation failed, using fallback (suppress message)
                pass
        else:
            # Not enough unique data points (suppress warning)
            pass
    else:
        # Not enough data points for cubic interpolation (suppress warning)
        pass

    # 큐빅 보간 실패 시 폴백
    try:
        fallback_interpolate_method_ref()
        # print(f"Fallback interpolation applied{desc}.") # 필요시 주석 해제
    except Exception:
        # Error in fallback interpolation (suppress error)
        pass
<<<<<<< HEAD
    return False # 실패 또는 폴백 사용


# ============================================================================
# Parallel Processing Worker Functions (Phase 2 Optimization)
# ============================================================================

def _process_equalization_worker(args):
    """
    Worker function for parallel equalization processing.

    Args:
        args: Tuple of (speaker, side, ir, room_frs, hp_left, hp_right,
              eq_left, eq_right, target, common_freq, estimator_fs)

    Returns:
        Tuple of (speaker, side, fir_filter)
    """
    (speaker, side, ir, room_frs, hp_left, hp_right,
     eq_left, eq_right, target, common_freq, estimator_fs) = args

    # Create frequency response for this speaker-side
    fr = FrequencyResponse(
        name=f'{speaker}-{side} eq',
        frequency=common_freq.copy(),
        raw=0, error=0
    )

    # Apply room correction
    if room_frs is not None and speaker in room_frs and side in room_frs[speaker]:
        fr.error += room_frs[speaker][side].error

    # Apply headphone compensation
    hp_eq = hp_left if side == 'left' else hp_right
    if hp_eq is not None:
        fr.error += hp_eq.error

    # Apply equalization
    eq = eq_left if side == 'left' else eq_right
    if eq is not None and isinstance(eq, FrequencyResponse):
        fr.error += eq.error

    # Remove bass and tilt target from the error
    fr.error -= target.raw

    # Equalize
    fr.equalize(
        max_gain=40,
        treble_f_lower=10000,
        treble_f_upper=estimator_fs / 2,
        window_size=1/3,
        treble_window_size=1/5
    )

    # Create FIR filter
    fir = fr.minimum_phase_impulse_response(fs=estimator_fs, normalize=False, f_res=5)

    return (speaker, side, fir)


def _process_decay_worker(args):
    """
    Worker function for parallel decay adjustment.

    Args:
        args: Tuple of (speaker, side, ir_data, decay_value, fs)

    Returns:
        Tuple of (speaker, side, adjusted_data)
    """
    speaker, side, ir_data, decay_value, fs = args

    # Import here to avoid circular dependency in multiprocessing
    from impulse_response import ImpulseResponse

    # Create temporary IR object
    temp_ir = ImpulseResponse(name=f'{speaker}-{side}', data=ir_data.copy(), fs=fs)
    temp_ir.adjust_decay(decay_value)

    return (speaker, side, temp_ir.data)


def _process_plot_worker(args):
    """
    Worker function for parallel plotting convolution.

    Args:
        args: Tuple of (speaker, side, ir_data, test_signal, fs)

    Returns:
        Tuple of (speaker, side, recording)
    """
    speaker, side, ir_data, test_signal, fs = args

    # Import here to avoid circular dependency in multiprocessing
    from impulse_response import ImpulseResponse

    # Create temporary IR object
    temp_ir = ImpulseResponse(name=f'{speaker}-{side}', data=ir_data.copy(), fs=fs)
    recording = temp_ir.convolve(test_signal)

    return (speaker, side, recording)


def main(dir_path=None,
         test_signal=None,
         room_target=None,
         room_mic_calibration=None,
         headphone_compensation_file=None,
         fs=None,
         plot=False,
         channel_balance=None,
         decay=None,
         target_level=None,
         fr_combination_method='average',
         specific_limit=20000,
         generic_limit=1000,
         bass_boost_gain=0.0,
         bass_boost_fc=105,
         bass_boost_q=0.76,
         tilt=0.0,
         do_room_correction=True,
         do_headphone_compensation=True,
         do_equalization=True,
         # PR3에서 추가/변경된 파라미터 (항목 4, 6, 7)
         head_ms=1, # --c 옵션에 해당 (기본값 1ms)
         jamesdsp=False,
         hangloose=False,
         interactive_plots=False,
         # 마이크 편차 보정 파라미터 추가 (v2.0)
         microphone_deviation_correction=False,
         mic_deviation_strength=0.7,
         mic_deviation_phase_correction=True,
         mic_deviation_adaptive_correction=True,
         mic_deviation_anatomical_validation=True,
         # TrueHD 레이아웃 관련 파라미터 추가
         output_truehd_layouts=False):
=======
    return False  # 실패 또는 폴백 사용


def main(
    dir_path=None,
    test_signal=None,
    room_target=None,
    room_mic_calibration=None,
    headphone_compensation_file=None,
    fs=None,
    plot=False,
    channel_balance=None,
    decay=None,
    target_level=None,
    fr_combination_method="average",
    specific_limit=20000,
    generic_limit=1000,
    bass_boost_gain=0.0,
    bass_boost_fc=105,
    bass_boost_q=0.76,
    tilt=0.0,
    do_room_correction=True,
    do_headphone_compensation=True,
    do_equalization=True,
    # PR3에서 추가/변경된 파라미터 (항목 4, 6, 7)
    head_ms=1,  # --c 옵션에 해당 (기본값 1ms)
    jamesdsp=False,
    hangloose=False,
    interactive_plots=False,
    # 마이크 편차 보정 파라미터 추가 (v2.0)
    microphone_deviation_correction=False,
    mic_deviation_strength=0.7,
    mic_deviation_phase_correction=True,
    mic_deviation_adaptive_correction=True,
    mic_deviation_anatomical_validation=True,
    # TrueHD 레이아웃 관련 파라미터 추가
    output_truehd_layouts=False,
):
>>>>>>> 5ba6bea2
    """"""
    logger = get_logger()

    # Calculate total steps for progress tracking
    total_steps = 10  # Base steps: estimator, target, hrir, normalize, crop, write base files, plot results
    if do_room_correction:
        total_steps += 1
    if do_headphone_compensation:
        total_steps += 1
    if do_equalization:
        total_steps += 1
    if do_headphone_compensation or do_room_correction or do_equalization:
        total_steps += 1  # Equalizing
    if decay:
        total_steps += 1
    if channel_balance:
        total_steps += 1
    if plot:
        total_steps += 5  # Pre/post plots + additional plots
    if microphone_deviation_correction:
        total_steps += 1
    if interactive_plots:
        total_steps += 1
    if fs is not None:
        total_steps += 1
    if output_truehd_layouts:
        total_steps += 1
    if jamesdsp:
        total_steps += 1
    if hangloose:
        total_steps += 1

    logger.set_total_steps(total_steps)
    logger.info(f"Starting BRIR generation with {total_steps} processing steps")

    if plot:
        try:
            import seaborn as sns

            sns.set_theme(style="whitegrid")
            logger.debug("Seaborn style applied to plots")
        except ImportError:
            logger.debug("Seaborn not installed, using default matplotlib style")

    if dir_path is None or not os.path.isdir(dir_path):
        raise NotADirectoryError(f'Given dir path "{dir_path}"" is not a directory.')

    # Dir path as absolute
    dir_path = os.path.abspath(dir_path)

    # Impulse response estimator
    logger.step("Creating impulse response estimator")
    estimator = open_impulse_response_estimator(dir_path, file_path=test_signal)

    # Room correction frequency responses
    room_frs = None
    if do_room_correction:
        logger.step("Running room correction")
        _, room_frs = room_correction(
            estimator,
            dir_path,
            target=room_target,
            mic_calibration=room_mic_calibration,
            fr_combination_method=fr_combination_method,
            specific_limit=specific_limit,
            generic_limit=generic_limit,
            plot=plot,
        )

    # Headphone compensation frequency responses
    hp_left, hp_right = None, None
    if do_headphone_compensation:
        logger.step("Running headphone compensation")
        hp_left, hp_right = headphone_compensation(
            estimator, dir_path, headphone_compensation_file
        )

    # Equalization
    eq_left, eq_right = None, None
    if do_equalization:
        logger.step("Creating headphone equalization")
        eq_left, eq_right = equalization(estimator, dir_path)

    # Bass boost and tilt
    logger.step("Creating frequency response target")
    target = create_target(
        estimator, bass_boost_gain, bass_boost_fc, bass_boost_q, tilt
    )

    # HRIR measurements
    logger.step("Opening binaural measurements")
    hrir = open_binaural_measurements(estimator, dir_path)

    # Normalize gain
    logger.step("Normalizing gain")
    applied_gain = hrir.normalize(
        peak_target=None if target_level is not None else -0.1, avg_target=target_level
    )

    # Write info and stats in readme (gain 값 전달 추가)
    readme_content = write_readme(
        os.path.join(dir_path, "README.md"), hrir, fs, estimator, applied_gain
    )
    if readme_content:
        logger.info(readme_content)

    if plot:
        # Plot graphs pre processing
        os.makedirs(os.path.join(dir_path, "plots", "pre"), exist_ok=True)
        logger.step("Plotting BRIR graphs before processing")
        hrir.plot(dir_path=os.path.join(dir_path, "plots", "pre"))

    # Crop noise and harmonics from the beginning
    logger.step("Cropping impulse responses")
    hrir.crop_heads(head_ms=head_ms)

    # PR3에서 추가된 align_ipsilateral_all 호출 (항목 2)
    # SPEAKER_NAMES를 사용하므로 constants.py의 변경이 선행되어야 함
    hrir.align_ipsilateral_all(
        speaker_pairs=[
            ("FL", "FR"),
            ("SL", "SR"),
            ("BL", "BR"),
            ("TFL", "TFR"),
            ("TSL", "TSR"),
            ("TBL", "TBR"),
            ("FC", "FC"),
            ("WL", "WR"),
        ],  # FC, WL, WR 쌍은 적절히 수정 필요할 수 있음
        segment_ms=30,
    )

    # Crop noise from the tail
    hrir.crop_tails()

    # 마이크 착용 편차 보정 v2.0
    if microphone_deviation_correction:
        logger.step("Correcting microphone deviation v2.0")
        mic_deviation_plot_dir = os.path.join(dir_path, "plots") if plot else None
        hrir.correct_microphone_deviation(
            correction_strength=mic_deviation_strength,
            enable_phase_correction=mic_deviation_phase_correction,
            enable_adaptive_correction=mic_deviation_adaptive_correction,
            enable_anatomical_validation=mic_deviation_anatomical_validation,
            plot_analysis=plot,
            plot_dir=mic_deviation_plot_dir,
        )

    # Write multi-channel WAV file with sine sweeps for debugging
    hrir.write_wav(os.path.join(dir_path, "responses.wav"))

    # Equalize all
    if do_headphone_compensation or do_room_correction or do_equalization:
        logger.step("Equalizing")

        # Log parallelization info
        parallel_info = get_parallelization_info()
        logger.info(f"Using {parallel_info['executor_type']} for parallelization (Python {parallel_info['python_version']}, GIL {'disabled' if parallel_info['gil_disabled'] else 'enabled'})")

        # Optimization A1: Pre-generate common frequency array to reduce allocations
<<<<<<< HEAD
        common_freq = FrequencyResponse.generate_frequencies(f_step=1.01, f_min=10, f_max=estimator.fs / 2)

        # Phase 2 Optimization: Parallel processing of speaker-side pairs
        # Prepare arguments for parallel processing
        eq_tasks = []
        for speaker, pair in hrir.irs.items():
            for side, ir in pair.items():
                eq_tasks.append((
                    speaker, side, ir,
                    room_frs, hp_left, hp_right,
                    eq_left, eq_right, target,
                    common_freq, estimator.fs
                ))

        # Execute equalization in parallel
        logger.info(f"Processing {len(eq_tasks)} speaker-side pairs in parallel...")
        eq_results = parallel_map(_process_equalization_worker, eq_tasks)

        # Apply FIR filters to impulse responses
        for speaker, side, fir in eq_results:
            hrir.irs[speaker][side].equalize(fir)

    # Adjust decay time
    if decay:
        logger.step('Adjusting decay time')

        # Phase 2 Optimization: Parallel decay adjustment
        decay_tasks = []
=======
        common_freq = FrequencyResponse.generate_frequencies(
            f_step=1.01, f_min=10, f_max=estimator.fs / 2
        )

        if PARALLEL_PROCESSING_AVAILABLE and len(hrir.irs) > 4:
            # Python 3.14 병렬 처리: 각 스피커 채널 이퀄라이제이션
            logger.info(f"  🚀 병렬 이퀄라이제이션 시작 ({len(hrir.irs)} 채널)")

            def equalize_speaker_pair(speaker, pair):
                """각 스피커 채널에 이퀄라이제이션 적용"""
                for side, ir in pair.items():
                    # Reuse pre-generated frequency array
                    fr = FrequencyResponse(
                        name=f"{speaker}-{side} eq",
                        frequency=common_freq.copy(),
                        raw=0,
                        error=0,
                    )

                    # 룸 보정 적용
                    if (
                        room_frs is not None
                        and speaker in room_frs
                        and side in room_frs[speaker]
                    ):
                        fr.error += room_frs[speaker][side].error

                    # 헤드폰 보정 적용
                    hp_eq = hp_left if side == "left" else hp_right
                    if hp_eq is not None:
                        fr.error += hp_eq.error

                    # 추가 EQ 적용
                    eq = eq_left if side == "left" else eq_right
                    if eq is not None and isinstance(eq, FrequencyResponse):
                        fr.error += eq.error

                    # Remove bass and tilt target from the error
                    fr.error -= target.raw

                    # Equalize
                    eq_result, _, _, _, _, _, _, _, _, _ = fr.equalize(
                        max_gain=40,
                        treble_f_lower=10000,
                        treble_f_upper=estimator.fs / 2,
                        window_size=1 / 3,
                        treble_window_size=1 / 5,
                    )

                    # Create FIR filter and equalize
                    fir = fr.minimum_phase_impulse_response(
                        fs=estimator.fs, normalize=False, f_res=5
                    )

                    # 실제 FIR 필터 적용
                    ir.equalize(fir)

                return pair

            # 병렬 실행
            hrir.irs = parallel_process_dict(
                equalize_speaker_pair, hrir.irs, use_threads=True
            )

            if is_free_threaded_available():
                logger.info("  ✅ Free-Threaded 병렬 이퀄라이제이션 완료")

        else:
            # 순차 처리 (기존 코드)
            for speaker, pair in hrir.irs.items():
                for side, ir in pair.items():
                    # Reuse pre-generated frequency array
                    fr = FrequencyResponse(
                        name=f"{speaker}-{side} eq",
                        frequency=common_freq.copy(),
                        raw=0,
                        error=0,
                    )

                    # 룸 보정 적용
                    if (
                        room_frs is not None
                        and speaker in room_frs
                        and side in room_frs[speaker]
                    ):
                        # Room correction
                        fr.error += room_frs[speaker][side].error

                    # 헤드폰 보정 적용
                    hp_eq = hp_left if side == "left" else hp_right
                    if hp_eq is not None:
                        # Headphone compensation
                        fr.error += hp_eq.error

                    # 추가 EQ 적용
                    eq = eq_left if side == "left" else eq_right
                    if eq is not None and isinstance(eq, FrequencyResponse):
                        # Equalization
                        fr.error += eq.error

                    # Remove bass and tilt target from the error
                    fr.error -= target.raw

                    # Optimization A5: Remove redundant smoothen call
                    # (equalize() method calls smoothen internally)
                    # fr.smoothen(window_size=1/3, treble_window_size=1/5)

                    # Equalize
                    eq_result, _, _, _, _, _, _, _, _, _ = fr.equalize(
                        max_gain=40,
                        treble_f_lower=10000,
                        treble_f_upper=estimator.fs / 2,
                        window_size=1 / 3,
                        treble_window_size=1 / 5,
                    )

                    # Create FIR filter and equalize
                    fir = fr.minimum_phase_impulse_response(
                        fs=estimator.fs, normalize=False, f_res=5
                    )

                    # 실제 FIR 필터 적용
                    ir.equalize(fir)

    # Adjust decay time
    if decay:
        logger.step("Adjusting decay time")
>>>>>>> 5ba6bea2
        for speaker, pair in hrir.irs.items():
            if speaker in decay:
                for side, ir in pair.items():
                    decay_tasks.append((speaker, side, ir.data, decay[speaker], estimator.fs))

        if decay_tasks:
            logger.info(f"Processing {len(decay_tasks)} decay adjustments in parallel...")
            decay_results = parallel_map(_process_decay_worker, decay_tasks)

            # Apply results back to impulse responses
            for speaker, side, adjusted_data in decay_results:
                hrir.irs[speaker][side].data = adjusted_data

    # Correct channel balance
    if channel_balance is not None:
        logger.step("Correcting channel balance")
        hrir.correct_channel_balance(channel_balance)

    if plot:
<<<<<<< HEAD
        logger.step('Plotting BRIR graphs after processing')

        # Phase 2 Optimization: Parallel convolution for plotting
        plot_tasks = []
=======
        logger.step("Plotting BRIR graphs after processing")
        # Convolve test signal, re-plot waveform and spectrogram
>>>>>>> 5ba6bea2
        for speaker, pair in hrir.irs.items():
            for side, ir in pair.items():
                plot_tasks.append((speaker, side, ir.data, estimator.test_signal, estimator.fs))

        logger.info(f"Processing {len(plot_tasks)} convolutions in parallel for plotting...")
        plot_results = parallel_map(_process_plot_worker, plot_tasks)

        # Apply results back to impulse responses
        for speaker, side, recording in plot_results:
            hrir.irs[speaker][side].recording = recording

        # Plot post processing
        hrir.plot(os.path.join(dir_path, "plots", "post"))

    # Plot results, always
    logger.step("Plotting results")
    hrir.plot_result(os.path.join(dir_path, "plots"))

    # PR4: 양이 응답 임펄스 오버레이 플롯 추가
    if plot:
        logger.step("Plotting additional analysis graphs")
        hrir.plot_interaural_impulse_overlay(
            os.path.join(dir_path, "plots", "interaural_overlay")
        )
        hrir.plot_ild(os.path.join(dir_path, "plots", "ild"))
        hrir.plot_ipd(os.path.join(dir_path, "plots", "ipd"))
        hrir.plot_iacc(os.path.join(dir_path, "plots", "iacc"))
        hrir.plot_etc(os.path.join(dir_path, "plots", "etc"))

    # 인터랙티브 플롯 생성 (추가)
    if interactive_plots:
        logger.step("Generating interactive plots")
        interactive_plot_dir = os.path.join(dir_path, "interactive_plots")
        os.makedirs(interactive_plot_dir, exist_ok=True)

        panels = []
        plot_functions_map = {
            "Interaural Overlay": hrir.generate_interaural_impulse_overlay_bokeh_layout,
            "ILD": hrir.generate_ild_bokeh_layout,
            "IPD": hrir.generate_ipd_bokeh_layout,
            "IACC": hrir.generate_iacc_bokeh_layout,
            "ETC": hrir.generate_etc_bokeh_layout,
            "Result Overview": hrir.generate_result_bokeh_figure,
        }

        for title, func in plot_functions_map.items():
            try:
                plot_obj = func()
                if plot_obj:
                    # Bokeh 3.x 에서는 Panel이 TabPanel로 이름 변경됨
                    panel = TabPanel(
                        child=plot_obj, title=title
                    )  # 수정: Panel -> TabPanel
                    panels.append(panel)
                else:
                    logger.debug(f"Skipping {title} plot as no data was generated")
            except Exception as e:
                logger.warning(f"Error generating interactive plot for {title}: {e}")

        if panels:
            tabs = Tabs(tabs=panels, sizing_mode="stretch_both")
            output_html_path = os.path.join(
                interactive_plot_dir, "interactive_summary.html"
            )
            bokeh_output_file(
                output_html_path, title="Interactive Plot Summary"
            )  # bokeh_output_file 사용
            bokeh_save(tabs)  # bokeh_save 사용
            logger.success(f"Interactive plot summary saved to {output_html_path}")
        else:
            logger.warning("No interactive plots were generated")

    # Re-sample
    if fs is not None and fs != hrir.fs:
        logger.step(f"Resampling BRIR to {fs} Hz")
        hrir.resample(fs)
        hrir.normalize(
            peak_target=None if target_level is not None else -0.1,
            avg_target=target_level,
        )

    # Write multi-channel WAV file with standard track order
    logger.step("Writing BRIRs")
    hrir.write_wav(os.path.join(dir_path, "hrir.wav"))

    # Write multi-channel WAV file with HeSuVi track order
    hrir.write_wav(os.path.join(dir_path, "hesuvi.wav"), track_order=HESUVI_TRACK_ORDER)

    # TrueHD 레이아웃 출력 (새로 추가)
    if output_truehd_layouts:
        logger.step("Generating TrueHD layouts")

        # 필요한 채널들이 있는지 확인하고 없으면 자동 생성하는 로직 제거
        # if auto_generate_channels:
        #     generated_channels = generate_missing_channels(hrir, auto_generate_channels)
        #     if generated_channels:
        #         logger.info(f'Generated channels: {generated_channels}')

        # 11채널 (7.0.4) 레이아웃 생성
        valid_11ch, count_11ch, msg_11ch = validate_channel_requirements(
            hrir, TRUEHD_11CH_ORDER, min_channels=8
        )
        if valid_11ch:
            available_11ch = get_available_channels_for_layout(hrir, TRUEHD_11CH_ORDER)
            track_order_11ch = create_truehd_layout_track_order(available_11ch)

            output_path_11ch = os.path.join(
                dir_path, f"truehd_11ch_{len(available_11ch)}ch.wav"
            )
            hrir.write_wav(output_path_11ch, track_order=track_order_11ch)
            logger.success(f"Generated 11-channel TrueHD layout: {output_path_11ch}")
        else:
            logger.warning(f"Cannot generate 11-channel layout: {msg_11ch}")

        # 13채널 (7.0.6) 레이아웃 생성
        valid_13ch, count_13ch, msg_13ch = validate_channel_requirements(
            hrir, TRUEHD_13CH_ORDER, min_channels=10
        )
        if valid_13ch:
            available_13ch = get_available_channels_for_layout(hrir, TRUEHD_13CH_ORDER)
            track_order_13ch = create_truehd_layout_track_order(available_13ch)

            output_path_13ch = os.path.join(
                dir_path, f"truehd_13ch_{len(available_13ch)}ch.wav"
            )
            hrir.write_wav(output_path_13ch, track_order=track_order_13ch)
            logger.success(f"Generated 13-channel TrueHD layout: {output_path_13ch}")
        else:
            logger.warning(f"Cannot generate 13-channel layout: {msg_13ch}")

    # PR3 jamesdsp 로직 추가 (항목 6)
    if jamesdsp:
        logger.step("Generating JamesDSP output")

        # 전체 HRIR 복사 후 FL/FR 외 모든 채널 제거
        dsp_hrir = copy.deepcopy(hrir)
        for sp in list(dsp_hrir.irs.keys()):
            if sp not in ["FL", "FR"]:
                del dsp_hrir.irs[sp]

        # normalize 내부의 print문 출력을 숨기기 위해 stdout 리디렉션
        # target_level 변수가 main 함수 스코프에 있어야 함
        with contextlib.redirect_stdout(io.StringIO()):
            dsp_hrir.normalize(
                peak_target=None if target_level is not None else -0.1,
                avg_target=target_level,
            )

        # FL-L, FL-R, FR-L, FR-R 순서로 파일 생성
        jd_order = ["FL-left", "FL-right", "FR-left", "FR-right"]
        out_path = os.path.join(dir_path, "jamesdsp.wav")
        dsp_hrir.write_wav(out_path, track_order=jd_order)
        logger.success(f"JamesDSP IR file created: {out_path}")

    # PR3 hangloose 로직 추가 (항목 7)
    if hangloose:
        logger.step("Generating Hangloose Convolver output")
        output_dir = os.path.join(dir_path, "Hangloose")
        os.makedirs(output_dir, exist_ok=True)

        # Hrir.wav 기준 최대 채널 순서 (constants.py의 SPEAKER_NAMES 순서와 일치시키는 것이 좋을 수 있음)
        # PR3의 full_order는 LFE를 포함하나, 현재 SPEAKER_NAMES에는 LFE가 없음.
        # 여기서는 hrir 객체에 있는 스피커만 사용하도록 단순화.
        processed_speakers = [sp for sp in SPEAKER_NAMES if sp in hrir.irs]

        for sp in processed_speakers:
            single_hrir = copy.deepcopy(hrir)
            for other_sp in list(single_hrir.irs.keys()):
                if other_sp != sp:
                    del single_hrir.irs[other_sp]

            # 각 스피커에 대해 normalize를 다시 수행할지 여부는 PR의 의도에 따라 결정.
            # 여기서는 생략하고 원본 hrir의 정규화 상태를 따름.

            track_order = [f"{sp}-left", f"{sp}-right"]
            out_path = os.path.join(output_dir, f"{sp}.wav")
            single_hrir.write_wav(out_path, track_order=track_order)
            logger.info(f"Created Hangloose file: {sp}.wav")

        logger.success(f"Hangloose Convolver files created in {output_dir}")

        # PR3의 LFE 채널 생성 로직은 FL, FR을 기반으로 하므로, 필요시 여기에 추가 구현.
        # 예시: if 'FL' in processed_speakers and 'FR' in processed_speakers:
        # LFE 생성 로직 ...


def open_impulse_response_estimator(dir_path, file_path=None):
    """Opens impulse response estimator from a file

    Args:
        dir_path: Path to directory
        file_path: Explicitly given (if any) path to impulse response estimator Pickle or test signal WAV file,
                  or a simple name/number for predefined test signals

    Returns:
        ImpulseResponseEstimator instance
    """
    # 테스트 신호가 숫자나 이름으로 지정된 경우
    if file_path in TEST_SIGNALS:
        # 패키지 내 데이터 폴더에서 해당 파일 경로 찾기
        test_signal_name = TEST_SIGNALS[file_path]
        test_signal_path = os.path.join(get_data_path(), test_signal_name)

        # 파일이 존재하는지 확인
        if os.path.isfile(test_signal_path):
            file_path = test_signal_path
        else:
            # 패키지 내 파일을 찾지 못한 경우 로컬 data 폴더에서 시도
            local_path = os.path.join(
                os.path.dirname(os.path.abspath(__file__)), "data", test_signal_name
            )
            if os.path.isfile(local_path):
                file_path = local_path
            else:
                logger = get_logger()
                logger.warning(
                    f"Test signal '{file_path}' ({test_signal_name}) not found. Using local file"
                )

    if file_path is None:
        # Test signal not explicitly given, try Pickle first then WAV
        if os.path.isfile(os.path.join(dir_path, "test.pkl")):
            file_path = os.path.join(dir_path, "test.pkl")
        elif os.path.isfile(os.path.join(dir_path, "test.wav")):
            file_path = os.path.join(dir_path, "test.wav")
        else:
            # 기본 테스트 신호 사용 (패키지 내부 또는 로컬)
            default_signal_name = TEST_SIGNALS["default"]
            default_signal_path = os.path.join(get_data_path(), default_signal_name)

            if os.path.isfile(default_signal_path):
                file_path = default_signal_path
            else:
                # 패키지 내 파일을 찾지 못한 경우 로컬 data 폴더에서 시도
                local_path = os.path.join(
                    os.path.dirname(os.path.abspath(__file__)),
                    "data",
                    default_signal_name,
                )
                if os.path.isfile(local_path):
                    file_path = local_path
                else:
                    raise FileNotFoundError(
                        f"기본 테스트 신호 파일을 찾을 수 없습니다: {default_signal_name}"
                    )

    if re.match(r"^.+\.wav$", file_path, flags=re.IGNORECASE):
        # Test signal is WAV file
        estimator = ImpulseResponseEstimator.from_wav(file_path)
    elif re.match(r"^.+\.pkl$", file_path, flags=re.IGNORECASE):
        # Test signal is Pickle file
        estimator = ImpulseResponseEstimator.from_pickle(file_path)
    elif re.match(r"^.+\.(mlp|thd|truehd)$", file_path, flags=re.IGNORECASE):
        # Test signal is TrueHD/MLP file - convert to temporary WAV first
        if not check_ffmpeg_available():
            raise RuntimeError(
                "TrueHD/MLP 파일을 처리하기 위해서는 FFmpeg가 필요합니다. FFmpeg를 설치해주세요."
            )

        if not is_truehd_file(file_path):
            raise ValueError(f"파일이 유효한 TrueHD/MLP 형식이 아닙니다: {file_path}")

        logger = get_logger()
        logger.info(f"Converting TrueHD/MLP file to WAV: {file_path}")
        temp_wav_path, channel_info = convert_truehd_to_wav(file_path)

        try:
            estimator = ImpulseResponseEstimator.from_wav(temp_wav_path)
        finally:
            # Clean up temporary file
            if os.path.exists(temp_wav_path):
                os.remove(temp_wav_path)
    else:
        raise TypeError(
            f'알 수 없는 파일 확장자: "{file_path}"\n유효한 파일 확장자: .wav, .pkl, .mlp, .thd, .truehd'
        )

    return estimator


def equalization(estimator, dir_path):
    """Reads equalization FIR filter or CSV settings

    Args:
        estimator: ImpulseResponseEstimator
        dir_path: Path to directory

    Returns:
        - Left side FIR as Numpy array or FrequencyResponse or None
        - Right side FIR as Numpy array or FrequencyResponse or None
    """
    if os.path.isfile(os.path.join(dir_path, "eq.wav")):
        logger = get_logger()
        logger.warning("eq.wav is no longer supported, use eq.csv!")
    # Default for both sides
    eq_path = os.path.join(dir_path, "eq.csv")
    eq_fr = None
    if os.path.isfile(eq_path):
        eq_fr = FrequencyResponse.read_from_csv(eq_path)

    # Left
    left_path = os.path.join(dir_path, "eq-left.csv")
    left_fr = None
    if os.path.isfile(left_path):
        left_fr = FrequencyResponse.read_from_csv(left_path)
    elif eq_fr is not None:
        left_fr = eq_fr
    if left_fr is not None:
        # left_fr.interpolate(f_step=1.01, f_min=10, f_max=estimator.fs / 2)
        new_freqs_left = FrequencyResponse.generate_frequencies(
            f_step=1.01, f_min=10, f_max=estimator.fs / 2
        )
        _apply_cubic_interp(
            left_fr,
            new_freqs_left,
            lambda: left_fr.interpolate(f_step=1.01, f_min=10, f_max=estimator.fs / 2),
            "left equalization curve",
        )

    # Right
    right_path = os.path.join(dir_path, "eq-right.csv")
    right_fr = None
    if os.path.isfile(right_path):
        right_fr = FrequencyResponse.read_from_csv(right_path)
    elif eq_fr is not None:
        right_fr = eq_fr
    if right_fr is not None and right_fr != left_fr:
        # right_fr.interpolate(f_step=1.01, f_min=10, f_max=estimator.fs / 2)
        new_freqs_right = FrequencyResponse.generate_frequencies(
            f_step=1.01, f_min=10, f_max=estimator.fs / 2
        )
        _apply_cubic_interp(
            right_fr,
            new_freqs_right,
            lambda: right_fr.interpolate(f_step=1.01, f_min=10, f_max=estimator.fs / 2),
            "right equalization curve",
        )

    # Plot
    if left_fr is not None or right_fr is not None:
        if left_fr == right_fr:
            # Both are the same, plot only one graph
            fig, ax = plt.subplots()
            fig.set_size_inches(12, 9)
            left_fr.plot(fig=fig, ax=ax, show_fig=False)
        else:
            # Left and right are different, plot two graphs in the same figure
            fig, ax = plt.subplots(1, 2)
            fig.set_size_inches(22, 9)
            if left_fr is not None:
                left_fr.plot(fig=fig, ax=ax[0], show_fig=False)
            if right_fr is not None:
                right_fr.plot(fig=fig, ax=ax[1], show_fig=False)
        save_fig_as_png(os.path.join(dir_path, "plots", "eq.png"), fig)

    return left_fr, right_fr


def headphone_compensation(estimator, dir_path, headphone_file_path=None):
    """Equalizes HRIR tracks with headphone compensation measurement.

    Args:
        estimator: ImpulseResponseEstimator instance
        dir_path: Path to output directory
        headphone_file_path: Optional path to the headphone compensation WAV file.
                             If None, defaults to 'headphones.wav' in dir_path.

    Returns:
        None
    """
    # Read WAV file
    hp_irs = HRIR(estimator)

    # Determine the headphone file to use
    if headphone_file_path:
        # If a specific path is provided, use it
        # If it's a relative path, consider it relative to the current working directory or dir_path
        # For simplicity, we'll assume it's either absolute or relative to dir_path if not absolute
        if not os.path.isabs(headphone_file_path):
            actual_hp_file = os.path.join(dir_path, headphone_file_path)
        else:
            actual_hp_file = headphone_file_path
        logger = get_logger()

    if not os.path.exists(actual_hp_file):
        logger.warning(
            f"Specified headphone compensation file not found: {actual_hp_file}. Trying default 'headphones.wav'"
        )
        actual_hp_file = os.path.join(dir_path, "headphones.wav")  # Fallback to default
    else:
        # Default to headphones.wav in the dir_path
        actual_hp_file = os.path.join(dir_path, "headphones.wav")

    if not os.path.exists(actual_hp_file):
        logger.error(f"Headphone compensation file not found: {actual_hp_file}")
        return None, None  # Or raise an error

    logger.info(f"Using headphone compensation file: {actual_hp_file}")
    hp_irs.open_recording(actual_hp_file, speakers=["FL", "FR"])
    hp_irs.write_wav(os.path.join(dir_path, "headphone-responses.wav"))

    # Frequency responses
    left = hp_irs.irs["FL"]["left"].frequency_response()
    right = hp_irs.irs["FR"]["right"].frequency_response()

    # 배열 길이 검증 및 일치시키기
    if len(left.frequency) != len(right.frequency):
        # 둘 중 더 작은 길이로 조정
        min_length = min(len(left.frequency), len(right.frequency))
        left.frequency = left.frequency[:min_length]
        left.raw = left.raw[:min_length]
        right.frequency = right.frequency[:min_length]
        right.raw = right.raw[:min_length]

    # Center by left channel
    gain = left.center([100, 10000])
    right.raw += gain

    # 저주파 롤오프 방지를 위한 타겟 생성
    freq = FrequencyResponse.generate_frequencies(
        f_min=10, f_max=estimator.fs / 2, f_step=1.01
    )

    # 새로운 타겟: 저주파에 6dB 부스트를 적용한 타겟
    target_raw = np.zeros(len(freq))

    # 타겟 응답 객체 생성
    target = FrequencyResponse(
        name="headphone_compensation_target", frequency=freq, raw=target_raw
    )

    # left와 right를 타겟의 주파수에 맞게 보간
<<<<<<< HEAD
    _apply_cubic_interp(left, target.frequency, lambda: left.interpolate(f=target.frequency), "left headphone response")
    _apply_cubic_interp(right, target.frequency, lambda: right.interpolate(f=target.frequency), "right headphone response")
    
=======
    left.copy()
    right.copy()

    _apply_cubic_interp(
        left,
        target.frequency,
        lambda: left.interpolate(f=target.frequency),
        "left headphone response",
    )
    _apply_cubic_interp(
        right,
        target.frequency,
        lambda: right.interpolate(f=target.frequency),
        "right headphone response",
    )

>>>>>>> 5ba6bea2
    # 보상 적용
    left.compensate(target, min_mean_error=True)
    right.compensate(target, min_mean_error=True)

    # 기존 헤드폰 플롯
    fig = plt.figure()
    gs = fig.add_gridspec(2, 3)
    fig.set_size_inches(22, 10)
    fig.suptitle("Headphones")

    # Left
    axl = fig.add_subplot(gs[0, 0])
    left.plot(fig=fig, ax=axl, show_fig=False)
    axl.set_title("Left")
    # Right
    axr = fig.add_subplot(gs[1, 0])
    right.plot(fig=fig, ax=axr, show_fig=False)
    axr.set_title("Right")
    # Sync axes
    sync_axes([axl, axr])

    # Combined
    # Optimized: Use _get_center_value instead of .copy().center()
    gain_l = _get_center_value(left, [100, 10000])
    gain_r = _get_center_value(right, [100, 10000])
    ax = fig.add_subplot(gs[:, 1:])
<<<<<<< HEAD
    ax.plot(left.frequency, left.raw, linewidth=1, color='#1f77b4')
    ax.plot(right.frequency, right.raw, linewidth=1, color='#d62728')
    ax.plot(left.frequency, left.raw - right.raw, linewidth=1, color='#680fb9')
    sl = np.logical_and(left.frequency > 20, left.frequency < 20000)
    stack = np.vstack([left.raw[sl], right.raw[sl], left.raw[sl] - right.raw[sl]])
=======
    ax.plot(_left.frequency, _left.raw, linewidth=1, color="#1f77b4")
    ax.plot(_right.frequency, _right.raw, linewidth=1, color="#d62728")
    ax.plot(_left.frequency, _left.raw - _right.raw, linewidth=1, color="#680fb9")
    sl = np.logical_and(_left.frequency > 20, _left.frequency < 20000)
    stack = np.vstack([_left.raw[sl], _right.raw[sl], _left.raw[sl] - _right.raw[sl]])
>>>>>>> 5ba6bea2
    ax.set_ylim([np.min(stack) * 1.1, np.max(stack) * 1.1])
    axl.set_ylim([np.min(stack) * 1.1, np.max(stack) * 1.1])
    axr.set_ylim([np.min(stack) * 1.1, np.max(stack) * 1.1])
    ax.set_title("Comparison")
    ax.legend(
        [f"Left raw {gain_l:+.1f} dB", f"Right raw {gain_r:+.1f} dB", "Difference"],
        fontsize=8,
    )
    ax.set_xlabel("Frequency (Hz)")
    ax.semilogx()
    ax.set_xlim([20, 20000])
    ax.set_ylabel("Amplitude (dB)")
    ax.grid(True, which="major")
    ax.grid(True, which="minor")
    ax.xaxis.set_major_formatter(ticker.StrMethodFormatter("{x:.0f}"))

    # Save headphone plots
    file_path = os.path.join(dir_path, "plots", "headphones.png")
    os.makedirs(os.path.split(file_path)[0], exist_ok=True)
    save_fig_as_png(file_path, fig)
    plt.close(fig)

    return left, right


def create_target(estimator, bass_boost_gain, bass_boost_fc, bass_boost_q, tilt):
    """Creates target frequency response with bass boost, tilt and high pass at 20 Hz"""
    # 타겟 주파수 응답 생성
    target = FrequencyResponse(
        name="bass_and_tilt",
        frequency=FrequencyResponse.generate_frequencies(
            f_min=10, f_max=estimator.fs / 2, f_step=1.01
        ),
    )

    # 베이스 부스트와 틸트 적용
    # 기본 베이스 부스트만 적용 (추가 부스트 제거)
    target.raw = target.create_target(
        bass_boost_gain=bass_boost_gain,  # +3dB 추가 부스트 제거
        bass_boost_fc=bass_boost_fc,
        bass_boost_q=bass_boost_q,
        tilt=tilt,
    )

    # 저주파 영역 베이스 부스트 값 출력 (디버깅용)
    # bass_boost_values = target.raw[:200]  # 저주파 영역만 추출
    # print("저주파 영역 Bass Boost 값:", bass_boost_values) # 주석 처리

    return target


def open_binaural_measurements(estimator, dir_path):
    """Opens binaural measurement WAV files.

    Args:
        estimator: ImpulseResponseEstimator
        dir_path: Path to directory

    Returns:
        HRIR instance
    """
    hrir = HRIR(estimator)
    pattern = r"^{pattern}\.wav$".format(pattern=SPEAKER_LIST_PATTERN)  # FL,FR.wav
    for file_name in [f for f in os.listdir(dir_path) if re.match(pattern, f)]:
        # Read the speaker names from the file name into a list
        speakers = re.search(SPEAKER_LIST_PATTERN, file_name)[0].split(",")
        # Form absolute path
        file_path = os.path.join(dir_path, file_name)
        # Open the file and add tracks to HRIR
        hrir.open_recording(file_path, speakers=speakers)
    if len(hrir.irs) == 0:
        raise ValueError("No HRIR recordings found in the directory.")
    return hrir


def write_readme(file_path, hrir, fs, estimator, applied_gain):
    """Writes info and stats to a README file and returns its content as a string.

    Args:
        file_path (str): Path to README file.
        hrir (HRIR): HRIR object.
        fs (int): Output sampling rate.
        estimator (ImpulseResponseEstimator): Estimator object for advanced stats.
        applied_gain (float): Applied gain level.

    Returns:
        str: Content of the README file.
    """
    # 기본 헤더 생성
    content = "# BRIR Info\n\n"
    content += f"Processed on {datetime.now().strftime('%Y-%m-%d %H:%M:%S')}. Output sampling rate is {fs if fs is not None else hrir.fs} Hz.\n\n"

    # 항목 8: 적용된 노멀라이제이션 게인 추가
    if applied_gain is not None:
        content += "## Applied Normalization Gain\n"
        content += f"{applied_gain:.2f} dB was applied to all channels.\n\n"

    # 기존 통계 테이블 생성 로직 (rt_name, table, speaker_names 등)
    table_data = []  # 변수명 변경 (table -> table_data)
    # SPEAKER_NAMES 순서대로 정렬하되, 없는 스피커는 뒤로
    speaker_names_in_hrir = list(hrir.irs.keys())
    sorted_speaker_names = sorted(
        speaker_names_in_hrir,
        key=lambda x: SPEAKER_NAMES.index(x) if x in SPEAKER_NAMES else float("inf"),
    )

    final_rt_name = "Reverb"  # 최종적으로 사용될 RTxx 이름, 모든 IR 검토 후 결정
    rt_values_for_naming = []

    for speaker in sorted_speaker_names:
        if speaker not in hrir.irs:
            continue
        pair = hrir.irs[speaker]

        peak_left_idx = pair["left"].peak_index()
        peak_right_idx = pair["right"].peak_index()
        itd = np.nan
        if peak_left_idx is not None and peak_right_idx is not None:
            itd = np.abs(peak_right_idx - peak_left_idx) / hrir.fs * 1e6  # us

        for side, ir_obj in pair.items():
            current_itd = 0.0
            if not np.isnan(itd):
                if speaker.endswith("L") and side == "right":
                    current_itd = itd
                elif speaker.endswith("R") and side == "left":
                    current_itd = itd

            pnr_val = np.nan
            length_ms = np.nan
            rt_val_ms = np.nan
            current_ir_rt_name = None

            peak_idx_current_ir = ir_obj.peak_index()
            if peak_idx_current_ir is not None:
                # PNR 계산
                peak_val_linear = np.abs(ir_obj.data[peak_idx_current_ir])
                # 데이터가 0~1로 정규화되었다고 가정. 그렇지 않다면 최대값으로 나눠야 함.
                # peak_val_db = 20 * np.log10(peak_val_linear / np.max(np.abs(ir_obj.data)) + 1e-9) # 좀 더 안전한 방식
                peak_val_db = 20 * np.log10(
                    peak_val_linear + 1e-9
                )  # 피크값의 dBFS (최대값이 1.0이라고 가정)

                decay_params_tuple = ir_obj.decay_params()
                if decay_params_tuple:
                    noise_floor_db = decay_params_tuple[2]
                    if not np.isnan(noise_floor_db) and not np.isnan(peak_val_db):
                        pnr_val = peak_val_db - noise_floor_db

                    # Length 계산
                    tail_ind_calc = decay_params_tuple[
                        1
                    ]  # decay_params의 두 번째 값이 tail index (peak_idx + knee_idx)
                    if (
                        tail_ind_calc is not None
                        and tail_ind_calc > peak_idx_current_ir
                    ):
                        length_ms = (
                            (tail_ind_calc - peak_idx_current_ir) / ir_obj.fs * 1000
                        )

                # RTxx 계산 (decay_times 사용)
                # decay_times() 호출 시 peak_ind 등을 전달해야 할 수 있음 (API 확인)
                # 현재 API는 decay_params() 내부 값들을 사용하므로, decay_params() 호출 후 사용 가능
                edt, rt20, rt30, rt60 = ir_obj.decay_times(
                    peak_ind=decay_params_tuple[0] if decay_params_tuple else None,
                    knee_point_ind=decay_params_tuple[1]
                    if decay_params_tuple
                    else None,
                    noise_floor=decay_params_tuple[2] if decay_params_tuple else None,
                    window_size=decay_params_tuple[3] if decay_params_tuple else None,
                )

                # 가장 긴 유효한 RTxx 값 선택
                if rt60 is not None and not np.isnan(rt60):
                    rt_val_ms = rt60 * 1000
                    current_ir_rt_name = "RT60"
                elif rt30 is not None and not np.isnan(rt30):
                    rt_val_ms = rt30 * 1000
                    current_ir_rt_name = "RT30"
                elif rt20 is not None and not np.isnan(rt20):
                    rt_val_ms = rt20 * 1000
                    current_ir_rt_name = "RT20"
                elif edt is not None and not np.isnan(edt):
                    rt_val_ms = edt * 1000
                    current_ir_rt_name = "EDT"

                if current_ir_rt_name:
                    rt_values_for_naming.append(current_ir_rt_name)

            table_data.append(
                [
                    speaker,
                    side,
                    f"{pnr_val:.1f} dB" if not np.isnan(pnr_val) else "N/A",
                    f"{current_itd:.1f} us" if not np.isnan(current_itd) else "N/A",
                    f"{length_ms:.1f} ms"
                    if length_ms is not None
                    and not np.isnan(length_ms)
                    and length_ms >= 0
                    else "N/A",  # 음수 길이 방지
                    f"{rt_val_ms:.1f} ms"
                    if rt_val_ms is not None and not np.isnan(rt_val_ms)
                    else "N/A",
                ]
            )

    # 모든 IR을 살펴본 후 최종 RTxx 이름 결정 (가장 많이 나온 유효한 이름 또는 우선순위)
    if rt_values_for_naming:
        # 예: 가장 빈번하게 나타난 RTxx 이름 사용
        from collections import Counter

        final_rt_name = Counter(rt_values_for_naming).most_common(1)[0][0]
    else:
        final_rt_name = "RTxx"  # 기본값

    if table_data:
        headers = ["Speaker", "Side", "PNR", "ITD", "Length", final_rt_name]
        content += tabulate(table_data, headers=headers, tablefmt="pipe")
        content += "\n\n"

    # 항목 9: 반사음 레벨 추가
    if estimator and hasattr(hrir, "calculate_reflection_levels"):
        reflection_data = hrir.calculate_reflection_levels()  # 인자 없이 호출
        if reflection_data:
            content += "## Reflection Levels (Direct vs. Early/Late)\n"
            # SPEAKER_NAMES 순서대로 정렬하되, 없는 스피커는 뒤로
            sorted_reflection_speakers = sorted(
                reflection_data.keys(),
                key=lambda x: SPEAKER_NAMES.index(x)
                if x in SPEAKER_NAMES
                else float("inf"),
            )
            for speaker in sorted_reflection_speakers:
                if (
                    speaker not in reflection_data
                ):  # Should not happen due to sorted keys
                    continue
                sides_data = reflection_data[speaker]
                content += f"### {speaker}\n"
                if "left" in sides_data and isinstance(sides_data["left"], dict):
                    content += f"- Left Ear: Early (20-50ms): {sides_data['left'].get('early_db', np.nan):.2f} dB, Late (50-150ms): {sides_data['left'].get('late_db', np.nan):.2f} dB\n"
                if "right" in sides_data and isinstance(sides_data["right"], dict):
                    content += f"- Right Ear: Early (20-50ms): {sides_data['right'].get('early_db', np.nan):.2f} dB, Late (50-150ms): {sides_data['right'].get('late_db', np.nan):.2f} dB\n"
            content += "\n"

    # 파일에 쓰기
    with open(file_path, "w", encoding="utf-8") as f:
        f.write(content)

    return content


def create_cli():
    arg_parser = argparse.ArgumentParser()
    arg_parser.add_argument(
        "--dir_path",
        type=str,
        required=True,
        help="Path to directory for recordings and outputs.",
    )
    arg_parser.add_argument(
        "--test_signal",
        type=str,
        default=argparse.SUPPRESS,
        help="Path to sine sweep test signal or pickled impulse response estimator. "
        "You can also use a predefined name or number: "
        '"default"/"1" (.pkl), "sweep"/"2" (.wav), "stereo"/"3" (FL,FR), '
        '"mono-left"/"4" (FL mono), "left"/"5" (FL stereo), "right"/"6" (FR stereo).',
    )
    arg_parser.add_argument(
        "--room_target",
        type=str,
        default=argparse.SUPPRESS,
        help="Path to room target response AutoEQ style CSV file.",
    )
    arg_parser.add_argument(
        "--room_mic_calibration",
        type=str,
        default=argparse.SUPPRESS,
        help="Path to room measurement microphone calibration file.",
    )
    arg_parser.add_argument(
        "--no_room_correction",
        action="store_false",
        dest="do_room_correction",
        help="Skip room correction.",
    )
    arg_parser.add_argument(
        "--no_headphone_compensation",
        action="store_false",
        dest="do_headphone_compensation",
        help="Skip headphone compensation.",
    )
    arg_parser.add_argument(
        "--headphone_compensation_file",
        type=str,
        default=None,
        help='Path to the headphone compensation WAV file. Defaults to "headphones.wav" in dir_path.',
    )
    arg_parser.add_argument(
        "--no_equalization",
        action="store_false",
        dest="do_equalization",
        help="Skip equalization.",
    )
    arg_parser.add_argument(
        "--fs",
        type=int,
        default=argparse.SUPPRESS,
        help="Output sampling rate in Hertz.",
    )
    arg_parser.add_argument(
        "--plot", action="store_true", help="Plot graphs for debugging."
    )
    arg_parser.add_argument(
        "--interactive_plots",
        action="store_true",
        help="Generate interactive Bokeh plots in HTML files.",
    )
    arg_parser.add_argument(
        "--channel_balance",
        type=str,
        default=argparse.SUPPRESS,
        help="Channel balance correction by equalizing left and right ear results to the same "
        'level or frequency response. "trend" equalizes right side by the difference trend '
        'of right and left side. "left" equalizes right side to left side fr, "right" '
        'equalizes left side to right side fr, "avg" equalizes both to the average fr, "min" '
        "equalizes both to the minimum of left and right side frs. Number values will boost "
        'or attenuate right side relative to left side by the number of dBs. "mids" is the '
        "same as the numerical values but guesses the value automatically from mid frequency "
        "levels.",
    )
    arg_parser.add_argument(
        "--decay",
        type=str,
        default=argparse.SUPPRESS,
        help="Target decay time in milliseconds to reach -60 dB. When the natural decay time is "
        "longer than the target decay time, a downward slope will be applied to decay tail. "
        "Decay cannot be increased with this. By default no decay time adjustment is done. "
        "A comma separated list of channel name and  reverberation time pairs, separated by "
        "a colon. If only a single numeric value is given, it is used for all channels. When "
        "some channel names are give but not all, the missing channels are not affected. For "
        'example "--decay=300" or "--decay=FL:500,FC:100,FR:500,SR:700,BR:700,BL:700,SL:700" '
        'or "--decay=FC:100".',
    )
    arg_parser.add_argument(
        "--target_level",
        type=float,
        default=argparse.SUPPRESS,
        help="Target average gain level for left and right channels. This will sum together all "
        "left side impulse responses and right side impulse responses respectively and take "
        "the average gain from mid frequencies. The averaged level is then normalized to the "
        "given target level. This makes it possible to compare HRIRs with somewhat similar "
        "loudness levels. This should be negative in most cases to avoid clipping.",
    )
    arg_parser.add_argument(
        "--fr_combination_method",
        type=str,
        default="average",
        help="Method for combining frequency responses of generic room measurements if there are "
        'more than one tracks in the file. "average" will simply average the frequency'
        'responses. "conservative" will take the minimum absolute value for each frequency '
        "but only if the values in all the measurements are positive or negative at the same "
        "time.",
    )
    arg_parser.add_argument(
        "--specific_limit",
        type=float,
        default=400,
        help="Upper limit for room equalization with speaker-ear specific room measurements. "
        "Equalization will drop down to 0 dB at this frequency in the leading octave. 0 "
        "disables limit.",
    )
    arg_parser.add_argument(
        "--generic_limit",
        type=float,
        default=300,
        help="Upper limit for room equalization with generic room measurements. "
        "Equalization will drop down to 0 dB at this frequency in the leading octave. 0 "
        "disables limit.",
    )
    arg_parser.add_argument(
        "--bass_boost",
        type=str,
        default=argparse.SUPPRESS,
        help="Bass boost shelf. Sub-bass frequencies will be boosted by this amount. Can be "
        "either a single value for a gain in dB or a comma separated list of three values for "
        "parameters of a low shelf filter, where the first is gain in dB, second is center "
        "frequency (Fc) in Hz and the last is quality (Q). When only a single value (gain) is "
        "given, default values for Fc and Q are used which are 105 Hz and 0.76, respectively. "
        'For example "--bass_boost=6" or "--bass_boost=6,150,0.69".',
    )
    arg_parser.add_argument(
        "--tilt",
        type=float,
        default=argparse.SUPPRESS,
        help="Target tilt in dB/octave. Positive value (upwards slope) will result in brighter "
        "frequency response and negative value (downwards slope) will result in darker "
        "frequency response. 1 dB/octave will produce nearly 10 dB difference in "
        "desired value between 20 Hz and 20 kHz. Tilt is applied with bass boost and both "
        "will affect the bass gain.",
    )
    arg_parser.add_argument(
        "--c",
        type=float,
        default=1.0,
        dest="head_ms",
        help="Head room in milliseconds for cropping impulse response heads. Default is 1.0 (ms). (항목 4)",
    )
    arg_parser.add_argument(
        "--jamesdsp",
        action="store_true",
        help="Generate true stereo IR file (jamesdsp.wav) for JamesDSP from FL/FR channels. (항목 6)",
    )
    arg_parser.add_argument(
        "--hangloose",
        action="store_true",
        help="Generate separate stereo IR for each channel for Hangloose Convolver. (항목 7)",
    )
    arg_parser.add_argument(
        "--microphone_deviation_correction",
        action="store_true",
        help="Enable microphone deviation correction v2.0 to compensate for microphone placement variations between left and right ears.",
    )
    arg_parser.add_argument(
        "--mic_deviation_strength",
        type=float,
        default=0.7,
        help="Microphone deviation correction strength (0.0-1.0). 0.0 = no correction, 1.0 = full correction. Default is 0.7.",
    )
    arg_parser.add_argument(
        "--no_mic_deviation_phase_correction",
        action="store_false",
        dest="mic_deviation_phase_correction",
        help="Disable phase correction in microphone deviation correction v2.0. (Default: enabled)",
    )
    arg_parser.add_argument(
        "--no_mic_deviation_adaptive_correction",
        action="store_false",
        dest="mic_deviation_adaptive_correction",
        help="Disable adaptive asymmetric correction in microphone deviation correction v2.0. (Default: enabled)",
    )
    arg_parser.add_argument(
        "--no_mic_deviation_anatomical_validation",
        action="store_false",
        dest="mic_deviation_anatomical_validation",
        help="Disable ITD/ILD anatomical validation in microphone deviation correction v2.0. (Default: enabled)",
    )
    arg_parser.add_argument(
        "--output_truehd_layouts", action="store_true", help="Generate TrueHD layouts."
    )
    args = vars(arg_parser.parse_args())
    if "bass_boost" in args:
        bass_boost = args["bass_boost"].split(",")
        if len(bass_boost) == 1:
            args["bass_boost_gain"] = float(bass_boost[0])
            args["bass_boost_fc"] = 105
            args["bass_boost_q"] = 0.76
        elif len(bass_boost) == 3:
            args["bass_boost_gain"] = float(bass_boost[0])
            args["bass_boost_fc"] = float(bass_boost[1])
            args["bass_boost_q"] = float(bass_boost[2])
        else:
            raise ValueError(
                '"--bass_boost" must have one value or three values separated by commas!'
            )
        del args["bass_boost"]
    if "decay" in args:
        decay = dict()
        try:
            # Single float value
            decay = {ch: float(args["decay"]) / 1000 for ch in SPEAKER_NAMES}
        except ValueError:
            # Channels separated
            for ch_t in args["decay"].split(","):
                decay[ch_t.split(":")[0].upper()] = float(ch_t.split(":")[1]) / 1000
        args["decay"] = decay
    return args


if __name__ == "__main__":
    cli_args = create_cli()
    # interactive_plots 인자를 main 함수에 전달
    main(**cli_args)<|MERGE_RESOLUTION|>--- conflicted
+++ resolved
@@ -316,8 +316,7 @@
     except Exception:
         # Error in fallback interpolation (suppress error)
         pass
-<<<<<<< HEAD
-    return False # 실패 또는 폴백 사용
+    return False  # 실패 또는 폴백 사용
 
 
 # ============================================================================
@@ -419,43 +418,6 @@
     recording = temp_ir.convolve(test_signal)
 
     return (speaker, side, recording)
-
-
-def main(dir_path=None,
-         test_signal=None,
-         room_target=None,
-         room_mic_calibration=None,
-         headphone_compensation_file=None,
-         fs=None,
-         plot=False,
-         channel_balance=None,
-         decay=None,
-         target_level=None,
-         fr_combination_method='average',
-         specific_limit=20000,
-         generic_limit=1000,
-         bass_boost_gain=0.0,
-         bass_boost_fc=105,
-         bass_boost_q=0.76,
-         tilt=0.0,
-         do_room_correction=True,
-         do_headphone_compensation=True,
-         do_equalization=True,
-         # PR3에서 추가/변경된 파라미터 (항목 4, 6, 7)
-         head_ms=1, # --c 옵션에 해당 (기본값 1ms)
-         jamesdsp=False,
-         hangloose=False,
-         interactive_plots=False,
-         # 마이크 편차 보정 파라미터 추가 (v2.0)
-         microphone_deviation_correction=False,
-         mic_deviation_strength=0.7,
-         mic_deviation_phase_correction=True,
-         mic_deviation_adaptive_correction=True,
-         mic_deviation_anatomical_validation=True,
-         # TrueHD 레이아웃 관련 파라미터 추가
-         output_truehd_layouts=False):
-=======
-    return False  # 실패 또는 폴백 사용
 
 
 def main(
@@ -493,7 +455,6 @@
     # TrueHD 레이아웃 관련 파라미터 추가
     output_truehd_layouts=False,
 ):
->>>>>>> 5ba6bea2
     """"""
     logger = get_logger()
 
@@ -654,8 +615,9 @@
         logger.info(f"Using {parallel_info['executor_type']} for parallelization (Python {parallel_info['python_version']}, GIL {'disabled' if parallel_info['gil_disabled'] else 'enabled'})")
 
         # Optimization A1: Pre-generate common frequency array to reduce allocations
-<<<<<<< HEAD
-        common_freq = FrequencyResponse.generate_frequencies(f_step=1.01, f_min=10, f_max=estimator.fs / 2)
+        common_freq = FrequencyResponse.generate_frequencies(
+            f_step=1.01, f_min=10, f_max=estimator.fs / 2
+        )
 
         # Phase 2 Optimization: Parallel processing of speaker-side pairs
         # Prepare arguments for parallel processing
@@ -683,135 +645,6 @@
 
         # Phase 2 Optimization: Parallel decay adjustment
         decay_tasks = []
-=======
-        common_freq = FrequencyResponse.generate_frequencies(
-            f_step=1.01, f_min=10, f_max=estimator.fs / 2
-        )
-
-        if PARALLEL_PROCESSING_AVAILABLE and len(hrir.irs) > 4:
-            # Python 3.14 병렬 처리: 각 스피커 채널 이퀄라이제이션
-            logger.info(f"  🚀 병렬 이퀄라이제이션 시작 ({len(hrir.irs)} 채널)")
-
-            def equalize_speaker_pair(speaker, pair):
-                """각 스피커 채널에 이퀄라이제이션 적용"""
-                for side, ir in pair.items():
-                    # Reuse pre-generated frequency array
-                    fr = FrequencyResponse(
-                        name=f"{speaker}-{side} eq",
-                        frequency=common_freq.copy(),
-                        raw=0,
-                        error=0,
-                    )
-
-                    # 룸 보정 적용
-                    if (
-                        room_frs is not None
-                        and speaker in room_frs
-                        and side in room_frs[speaker]
-                    ):
-                        fr.error += room_frs[speaker][side].error
-
-                    # 헤드폰 보정 적용
-                    hp_eq = hp_left if side == "left" else hp_right
-                    if hp_eq is not None:
-                        fr.error += hp_eq.error
-
-                    # 추가 EQ 적용
-                    eq = eq_left if side == "left" else eq_right
-                    if eq is not None and isinstance(eq, FrequencyResponse):
-                        fr.error += eq.error
-
-                    # Remove bass and tilt target from the error
-                    fr.error -= target.raw
-
-                    # Equalize
-                    eq_result, _, _, _, _, _, _, _, _, _ = fr.equalize(
-                        max_gain=40,
-                        treble_f_lower=10000,
-                        treble_f_upper=estimator.fs / 2,
-                        window_size=1 / 3,
-                        treble_window_size=1 / 5,
-                    )
-
-                    # Create FIR filter and equalize
-                    fir = fr.minimum_phase_impulse_response(
-                        fs=estimator.fs, normalize=False, f_res=5
-                    )
-
-                    # 실제 FIR 필터 적용
-                    ir.equalize(fir)
-
-                return pair
-
-            # 병렬 실행
-            hrir.irs = parallel_process_dict(
-                equalize_speaker_pair, hrir.irs, use_threads=True
-            )
-
-            if is_free_threaded_available():
-                logger.info("  ✅ Free-Threaded 병렬 이퀄라이제이션 완료")
-
-        else:
-            # 순차 처리 (기존 코드)
-            for speaker, pair in hrir.irs.items():
-                for side, ir in pair.items():
-                    # Reuse pre-generated frequency array
-                    fr = FrequencyResponse(
-                        name=f"{speaker}-{side} eq",
-                        frequency=common_freq.copy(),
-                        raw=0,
-                        error=0,
-                    )
-
-                    # 룸 보정 적용
-                    if (
-                        room_frs is not None
-                        and speaker in room_frs
-                        and side in room_frs[speaker]
-                    ):
-                        # Room correction
-                        fr.error += room_frs[speaker][side].error
-
-                    # 헤드폰 보정 적용
-                    hp_eq = hp_left if side == "left" else hp_right
-                    if hp_eq is not None:
-                        # Headphone compensation
-                        fr.error += hp_eq.error
-
-                    # 추가 EQ 적용
-                    eq = eq_left if side == "left" else eq_right
-                    if eq is not None and isinstance(eq, FrequencyResponse):
-                        # Equalization
-                        fr.error += eq.error
-
-                    # Remove bass and tilt target from the error
-                    fr.error -= target.raw
-
-                    # Optimization A5: Remove redundant smoothen call
-                    # (equalize() method calls smoothen internally)
-                    # fr.smoothen(window_size=1/3, treble_window_size=1/5)
-
-                    # Equalize
-                    eq_result, _, _, _, _, _, _, _, _, _ = fr.equalize(
-                        max_gain=40,
-                        treble_f_lower=10000,
-                        treble_f_upper=estimator.fs / 2,
-                        window_size=1 / 3,
-                        treble_window_size=1 / 5,
-                    )
-
-                    # Create FIR filter and equalize
-                    fir = fr.minimum_phase_impulse_response(
-                        fs=estimator.fs, normalize=False, f_res=5
-                    )
-
-                    # 실제 FIR 필터 적용
-                    ir.equalize(fir)
-
-    # Adjust decay time
-    if decay:
-        logger.step("Adjusting decay time")
->>>>>>> 5ba6bea2
         for speaker, pair in hrir.irs.items():
             if speaker in decay:
                 for side, ir in pair.items():
@@ -831,15 +664,10 @@
         hrir.correct_channel_balance(channel_balance)
 
     if plot:
-<<<<<<< HEAD
         logger.step('Plotting BRIR graphs after processing')
 
         # Phase 2 Optimization: Parallel convolution for plotting
         plot_tasks = []
-=======
-        logger.step("Plotting BRIR graphs after processing")
-        # Convolve test signal, re-plot waveform and spectrogram
->>>>>>> 5ba6bea2
         for speaker, pair in hrir.irs.items():
             for side, ir in pair.items():
                 plot_tasks.append((speaker, side, ir.data, estimator.test_signal, estimator.fs))
@@ -1272,28 +1100,9 @@
     )
 
     # left와 right를 타겟의 주파수에 맞게 보간
-<<<<<<< HEAD
     _apply_cubic_interp(left, target.frequency, lambda: left.interpolate(f=target.frequency), "left headphone response")
     _apply_cubic_interp(right, target.frequency, lambda: right.interpolate(f=target.frequency), "right headphone response")
     
-=======
-    left.copy()
-    right.copy()
-
-    _apply_cubic_interp(
-        left,
-        target.frequency,
-        lambda: left.interpolate(f=target.frequency),
-        "left headphone response",
-    )
-    _apply_cubic_interp(
-        right,
-        target.frequency,
-        lambda: right.interpolate(f=target.frequency),
-        "right headphone response",
-    )
-
->>>>>>> 5ba6bea2
     # 보상 적용
     left.compensate(target, min_mean_error=True)
     right.compensate(target, min_mean_error=True)
@@ -1320,19 +1129,11 @@
     gain_l = _get_center_value(left, [100, 10000])
     gain_r = _get_center_value(right, [100, 10000])
     ax = fig.add_subplot(gs[:, 1:])
-<<<<<<< HEAD
     ax.plot(left.frequency, left.raw, linewidth=1, color='#1f77b4')
     ax.plot(right.frequency, right.raw, linewidth=1, color='#d62728')
     ax.plot(left.frequency, left.raw - right.raw, linewidth=1, color='#680fb9')
     sl = np.logical_and(left.frequency > 20, left.frequency < 20000)
     stack = np.vstack([left.raw[sl], right.raw[sl], left.raw[sl] - right.raw[sl]])
-=======
-    ax.plot(_left.frequency, _left.raw, linewidth=1, color="#1f77b4")
-    ax.plot(_right.frequency, _right.raw, linewidth=1, color="#d62728")
-    ax.plot(_left.frequency, _left.raw - _right.raw, linewidth=1, color="#680fb9")
-    sl = np.logical_and(_left.frequency > 20, _left.frequency < 20000)
-    stack = np.vstack([_left.raw[sl], _right.raw[sl], _left.raw[sl] - _right.raw[sl]])
->>>>>>> 5ba6bea2
     ax.set_ylim([np.min(stack) * 1.1, np.max(stack) * 1.1])
     axl.set_ylim([np.min(stack) * 1.1, np.max(stack) * 1.1])
     axr.set_ylim([np.min(stack) * 1.1, np.max(stack) * 1.1])
